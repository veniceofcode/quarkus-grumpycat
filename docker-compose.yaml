version: "3.3"
#name: 'grumpycat'

services:

  zookeeper:
    image: quay.io/strimzi/kafka:0.23.0-kafka-2.8.0
    command: [
      "sh", "-c",
      "bin/zookeeper-server-start.sh config/zookeeper.properties"
    ]
    ports:
      - "2181:2181"
    environment:
      LOG_DIR: /tmp/logs
    networks:
      - grumpycat-network

  kafka:
    image: quay.io/strimzi/kafka:0.23.0-kafka-2.8.0
    command: [
      "sh", "-c",
      "bin/kafka-server-start.sh config/server.properties --override listeners=$${KAFKA_LISTENERS} --override advertised.listeners=$${KAFKA_ADVERTISED_LISTENERS} --override zookeeper.connect=$${KAFKA_ZOOKEEPER_CONNECT}"
    ]
    depends_on:
      - zookeeper
    ports:
      - "9092:9092"
    environment:
      LOG_DIR: "/tmp/logs"
      KAFKA_ADVERTISED_LISTENERS: PLAINTEXT://kafka:9092
      KAFKA_LISTENERS: PLAINTEXT://0.0.0.0:9092
      KAFKA_ZOOKEEPER_CONNECT: zookeeper:2181
    networks:
      - grumpycat-network
  catsdb:
    image: docker.io/library/postgres:14.2
    volumes:
      - pg_data:/var/lib/postgresql
    restart: always
    environment:
      POSTGRES_USER: cat
      POSTGRES_PASSWORD: grumpy
      POSTGRES_DB: catdb
    networks:
      - grumpycat-network

  cat-server:
    depends_on: 
      - catsdb
      - zookeeper
      - kafka
<<<<<<< HEAD
    image: quay.io/wpernath/quarkus-grumpycat:v0.6.1
=======
    image: quay.io/wpernath/quarkus-grumpycat:v0.6.0
>>>>>>> 7f8d3f98
    ports:
      - "9001:8080"
    restart: always
    environment:
      DB_user: cat
      DB_password: grumpy
      DB_host: catsdb
      DB_dbname: catdb      
    networks:
      - grumpycat-network

  cat-client: 
    depends_on:
      - cat-server
<<<<<<< HEAD
    image: quay.io/wpernath/grumpycat-melonjs:v0.6.1
=======
    image: quay.io/wpernath/grumpycat-melonjs:v0.6.0
>>>>>>> 7f8d3f98
    ports:
      - "8086:8088"
    restart: always
    environment:
      APPLICATION_BASESERVERURL: "http://0.0.0.0:9001/"

    networks:
      - grumpycat-network

volumes:
  pg_data:

networks:
  grumpycat-network:
    name: grumpycat-whole-app-network<|MERGE_RESOLUTION|>--- conflicted
+++ resolved
@@ -50,11 +50,7 @@
       - catsdb
       - zookeeper
       - kafka
-<<<<<<< HEAD
     image: quay.io/wpernath/quarkus-grumpycat:v0.6.1
-=======
-    image: quay.io/wpernath/quarkus-grumpycat:v0.6.0
->>>>>>> 7f8d3f98
     ports:
       - "9001:8080"
     restart: always
@@ -69,11 +65,7 @@
   cat-client: 
     depends_on:
       - cat-server
-<<<<<<< HEAD
     image: quay.io/wpernath/grumpycat-melonjs:v0.6.1
-=======
-    image: quay.io/wpernath/grumpycat-melonjs:v0.6.0
->>>>>>> 7f8d3f98
     ports:
       - "8086:8088"
     restart: always
