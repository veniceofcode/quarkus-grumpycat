// global key states
let rightPressed = false;
let leftPressed = false;
let upPressed = false;
let downPressed = false;
let spacePressed = false;
let dropStonePressed = false;
let escapePressed = false;

// global game states
let onTitleScreen = true;
let titleScreenSelectedEntry = 0;
let automatedPlayMode = false;
let serverMovements = [];
let serverMovementIndex = 0;
let lastServerMovement = null;

let gamePaused = true;
let gameOver = false;
let levelWon = false;
let catSpeed = CAT_SPEED;
let lastTimestamp = 0;
let numPoints = 0;
let currentLevel = 1;
let numLevels = 3;
let score = 0;
let maxScore = 0;
let numBombs = 5;
let bombsThrown = 0;
let ctx;
let canvas;
let enemies;
let camera;

let serverGame;



// load images
let loader = new PxLoader(),
	catLeft = loader.addImage("images/cat_left.png"),
	catRight = loader.addImage("images/cat_right.png"),
	catLeftStatue = loader.addImage("images/grumpy_cat_right.png"),
	catRightStatue = loader.addImage("images/grumpy_cat_left.png");
	pauseImg = loader.addImage("images/pause.png"),
	gameOverImg = loader.addImage("images/gameOver.png"),
	mouseImg = loader.addImage("images/sensa_jaa.png"),
	gameOverDog = loader.addImage("images/sensa_nee.png"),
	levelWonDog = loader.addImage("images/sensa_jaa.png"),
	bombTiles = loader.addImage("/images/tilesets/BombExploding.png"),
	terrainTiles = loader.addImage("/images/tilesets/terrain.png");	

// This is the entry point of the game.   
function setupGame() {
	// add a completion listener to the image loader which inits the game
	console.log("setupGame() called");
	loader.addCompletionListener(initGame);
	loader.start();
}

// we need to get key downs / ups
function keyDownHandler(event) {
	if (event.code == "ArrowUp" || event.code == "KeyW") upPressed = true;
	if (event.code == "ArrowLeft" || event.code == "KeyA") leftPressed = true;
	if (event.code == "ArrowRight" || event.code == "KeyD") rightPressed = true;
	if (event.code == "ArrowDown" || event.code == "KeyS") downPressed = true;
	if (event.code == "Space" || event.code == "Enter") spacePressed = true;
	if( event.code == "ShiftLeft" || event.code == "ShiftRight") dropStonePressed = true;
	if( event.code == "Escape") escapePressed = true;
	//console.log(event.code);
}

function keyUpHandler(event) {
	if (event.code == "ArrowUp" || event.code == "KeyW") upPressed = false;
	if (event.code == "ArrowLeft" || event.code == "KeyA") leftPressed = false;
	if (event.code == "ArrowRight" || event.code == "KeyD") rightPressed = false;
	if (event.code == "ArrowDown" || event.code == "KeyS") downPressed = false;
	if (event.code == "KeyP") gamePaused = !gamePaused;
	if (event.code == "Space" || event.code == "Enter") spacePressed = false;
	if (event.code == "ShiftLeft" || event.code == "ShiftRight") dropStonePressed = false;
	if (event.code == "Escape") escapePressed = false;
}

const pointerStart = {x: 0, y:0, identifier: 0};
let displayTouched = false;

function handleTouchStart(event) {
	event.preventDefault();
	let evt = event.changedTouches[0];
	console.log(event.changedTouches.length);
<<<<<<< HEAD
	pointerStart.x = evt.pageX ;
	pointerStart.y = evt.pageY ;

=======
	pointerStart.x = Math.round(evt.clientX - canvas.offsetLeft);
	pointerStart.y = Math.round(evt.clientY - canvas.offsetTop);
>>>>>>> ed71c13d
	pointerStart.identifier = evt.identifier;
	console.log("Touch start " + evt.identifier + " (" + pointerStart.x + "/" + pointerStart.y + ")");
	displayTouched = true;
}
function handleTouchEnd(event) {
	event.preventDefault();
	console.log("Touch end");
	upPressed = downPressed = leftPressed = rightPressed = false;
	displayTouched = false;
}
function handleTouchMove(event) {
	event.preventDefault();
	let evt = event.changedTouches[0];
<<<<<<< HEAD
	if( evt.pageX < pointerStart.x ) {
		leftPressed = true;
		rightPressed = false;
	}
	if( evt.pageX > pointerStart.x ) {
		rightPressed = true;
		leftPressed = false;
	}

	if (evt.pageY < pointerStart.y) {
		upPressed = true;
		downPressed = false;
	}
	if (evt.pageY > pointerStart.y) {
		downPressed = true;
		upPressed = false;
=======
	let dx = Math.round(pointerStart.x - (evt.clientX - canvas.offsetLeft));
	let dy = Math.round(pointerStart.y - (evt.clientY - canvas.offsetTop));

	upPressed = downPressed = leftPressed = rightPressed = false;

	if( Math.abs(dx) > 10 ) {
		console.log("dx: " + dx);
		if( dx > 0 ) {
			leftPressed = true;
		}
		else if( dx < 0 ) {
			rightPressed = true;			
		}
>>>>>>> ed71c13d
	}

	if( Math.abs(dy) > 10) {
		console.log("dy: " + dy);
		if (dy > 0) {
			upPressed = true;			
		}
		else if (dy < 0) {
			downPressed = true;			
		}
	}
	console.log("Touch move: " + leftPressed + "/" + rightPressed + "/" + upPressed + "/" + downPressed);
}
function handleTouchCancel(event) {
	event.preventDefault();
	console.log("Touch cancel");
	upPressed = downPressed = leftPressed = rightPressed = false;
	displayTouched = false;
}

// init game
function initGame() {
	console.log("initGame()");
	setupCanvas();

	document.addEventListener("keydown", keyDownHandler, false);
	document.addEventListener("keyup", keyUpHandler, false);
	canvas.addEventListener("touchstart", handleTouchStart);
	canvas.addEventListener("touchend", handleTouchEnd);
	canvas.addEventListener("touchmove", handleTouchMove);
	canvas.addEventListener("touchcancel", handleTouchCancel);
	canvas.addEventListener("resize", setupCanvas);

	// change here if you want to directly play a new level
	currentLevel = 0;
	numBombs = 1;
	maxScore = 0;

	fetch("/maps/")
		.then(function(response) {
			return response.json();
		})
		.then(function(result) {
			numLevels = result;
			initLevel();
		});
}


function setupCanvas() {
	console.log("setupCanvas()");
	if( canvas === undefined ) {
		let myDiv = document.getElementById("canvas");
		canvas = document.createElement("canvas");
		canvas.style.zIndex = 1;  
		canvas.width = myDiv.clientWidth;
		canvas.height= myDiv.clientHeight;

		myDiv.appendChild(canvas);
		ctx = canvas.getContext("2d");

		ctx.imageSmoothingEnabled = false;
		//ctx.imageSmoothingQuality = "high";

		MAZE_HEIGHT = canvas.height - 32;
		MAZE_WIDTH = canvas.width;
		//canvas.width = canvas.clientWidth;
		//canvas.height = canvas.clientHeight;
		console.log("setupCanvas(canvas: " + MAZE_WIDTH + "/" + MAZE_HEIGHT + ")");
	}
}

async function createGameOnServer(level) {
	let resp = await fetch("/faker");
	let name = await resp.text();

	let req = {
		name: name,
		level: level,
		player: {
			name: name
		}
	};

	resp = await fetch("/game", {
		method: 'POST',
		headers: {
			'Content-type': 'application/json;charset=utf-8'
		},
		body: JSON.stringify(req)
	});

	serverGame = await resp.json();
	console.log("  New game '" + serverGame.name + "' for player '" + serverGame.player.id + "' initialized. ID =  " + serverGame.id);

} 

// function to load a level from server and
function loadAndInitializeLevel(currentLevel) {
	let name = "Level " + (currentLevel + 1);
	fetch("/maps/" + currentLevel)
		.then(function (response) {
			if (!response.ok) {
				throw new Error("Could not load map file /maps/" + name + ".tmj");
			}
			return response.json();
		})
		.then(function (result) {
			console.log("current level loaded: " + name);
			renderer = new TiledMapRenderer();
			renderer.parse(result);

			renderer.player.image = mouseImg;

			catSpeed = CAT_SPEED;

			enemies = renderer.enemies;
			for (let i = 0; i < enemies.length; i++) {
				enemies[i].image = catLeft;
				enemies[i].catLeft = catLeft;
				enemies[i].catRight = catRight;
			}

			camera = renderer.camera;
			console.log(camera);
			camera.centerAround(renderer.player.x, renderer.player.y);

			numPoints = 0;
			maxScore += renderer.countMaxScore();

			window.requestAnimationFrame(gameLoop);
		})
		.catch(function (error) {
			console.log("Error loading game map: " + error);
		});
	
}

// initialize it to use it locally
function initLevel() {
	// download a new level
	console.log("initalizing level " + (currentLevel + 1) + " / " + numLevels);

	bombsThrown = 0;
	gameOver = false;
	gamePaused = true;
	levelWon = false;
	automatedPlayMode = false;

	// call server to generate a Game and a Player
	createGameOnServer(currentLevel).then(function () {
		loadAndInitializeLevel(currentLevel);		
	});
}

// main game loop: move player, move enemy, update maze
function gameLoop(timestamp) {
	let elapsed = Math.round(timestamp - lastTimestamp);

	if( escapePressed ) {
		onTitleScreen = true;
		score = 0;
		maxScore = 0;
		currentLevel =0;
		bombsThrown = 0;
		automatedPlayMode = false;
		levelWon = false;
		gameOver = false;
	}

	if( !automatedPlayMode ) {
		if (elapsed > 80) {
			lastTimestamp = timestamp;

			if (!gamePaused && !gameOver && !onTitleScreen) {
				if (--catSpeed == 0) {
					updateEnemy();
					catSpeed = CAT_SPEED;
				}
				updatePlayer();
				updateMap();
				drawStatus();
			}

			if (gamePaused && !gameOver) {
				ctx.clearRect(0, 0, MAZE_WIDTH, MAZE_HEIGHT );
				ctx.drawImage(pauseImg, (MAZE_WIDTH - pauseImg.width) / 2, (MAZE_HEIGHT - pauseImg.height) / 2);
			}

			if (gameOver) {
				drawGameOver();
			}

			if (levelWon) {
				drawLevelWon();
			}

			if( onTitleScreen ) {
				drawTitleScreen();
			}
		}
	}
	else { // automated play mode
		replayAction(timestamp);		
	}
	drawTouchControls(timestamp);
	window.requestAnimationFrame(gameLoop);
}

function drawTouchControls(timestamp) {
	if( displayTouched ) {
		// draw a circle around the touchpoint
		ctx.beginPath();
		ctx.arc(pointerStart.x, pointerStart.y, 50, 0, 2*Math.PI, false);
		ctx.fillStyle = "white";
		ctx.fill();
	}
}

let lastMovementTime = 0;
function replayAction(timestamp) {
	let elapsed = Math.round(timestamp - lastTimestamp);
	let movementElapsed = Math.round(timestamp - lastMovementTime);

	if (spacePressed || escapePressed) {
		console.log("closing replay.");
		onTitleScreen = true;
		automatedPlayMode = false;
		currentLevel = 0;
		ctx.clearRect(0, 0, canvas.width, canvas.height);
		return;
	}

	if (serverMovementIndex >= serverMovements.length) {
		console.log("closing replay.");
		onTitleScreen = true;
		automatedPlayMode = false;
		currentLevel = 0;
		ctx.clearRect(0, 0, canvas.width, canvas.height);

	}
	else {
		// update movement
		const movement = serverMovements[serverMovementIndex];
		let shouldElapsed = Date.parse(movement.time) - ((lastServerMovement != null) ? Date.parse(lastServerMovement.time) : 0);

		if (lastServerMovement == null || movementElapsed >= shouldElapsed) {
			//console.log("Elapsed time: " + elapsed + " / " + shouldElapsed);
			lastServerMovement = movement;
			lastMovementTime = timestamp;
			serverMovementIndex++;

			renderer.player.x = movement.x;
			renderer.player.y = movement.y;

			if (movement.gutterThrown) {
				console.log("Barrier placed at (" + (movement.x + movement.dx) + "/" + (movement.y + movement.dy));
				renderer.placeBarrier(
					renderer.player.x + movement.dx,
					renderer.player.y + movement.dy
				);
			}
			else if (movement.bombPlaced) {
				console.log("Bomb placed at (" + renderer.player.x + "/" + renderer.player.y);
				renderer.placeBomb(
					new PlacedBomb(
						renderer.player.x,
						renderer.player.y,
						bombTiles,
						camera
					)
				);
				bombsThrown++;
			}

			camera.centerAround(renderer.player.x, renderer.player.y);

			let bonus = renderer.checkForBonus(renderer.player.x, renderer.player.y);
			if (bonus != 0) {
				score += 10;
				if (bonus == BONUS_BOMB) {
					numBombs += 5;
				}
			}
		}

		// update enemy the same as in orginal gameplay
		if (elapsed > 80) {
			lastTimestamp = timestamp;
			if (--catSpeed <= 0) {
				updateEnemy();
				catSpeed = CAT_SPEED;
			}

			updateMap();
			drawStatus();
		}
	}
}

function drawCenteredText(text, y) {
	let width = ctx.measureText(text).width;
	let x = (canvas.width-width)/2;
	ctx.fillText(text, x, y);
	return x;
}

let titleScreenDrawn =0;
let currentSelectedMenueEntryColor = "#1259A5";
function drawTitleScreen() {
	let menueEntries = [
		{
			title: "New Game",
			action: initGame,
		},
		{
			title: "Replay Last Game",
			action: playLastRun,
		},
		{
			title: "Highscores",
			action: showHighscores,
		},
	];

	if (upPressed) {
		titleScreenSelectedEntry -= 1;
		if (titleScreenSelectedEntry < 0) titleScreenSelectedEntry = menueEntries.length - 1;
		currentSelectedMenueEntryColor = "#1259A5";
		titleScreenDrawn = 0;
	}
	if (downPressed) {
		titleScreenSelectedEntry += 1;
		if (titleScreenSelectedEntry >= menueEntries.length) titleScreenSelectedEntry = 0;
		currentSelectedMenueEntryColor = "#1259A5";
		titleScreenDrawn = 0;
	}

	ctx.clearRect(0, 0, canvas.width, canvas.height);

	let y = 220;

	ctx.save();
	ctx.font = "66px Arial";
	ctx.textAlign = "left";
	ctx.textBaseline = "top";
	ctx.shadowBlur = 15;
	ctx.shadowColor = "#ff0000";
	ctx.fillStyle = "#aaf000";


	drawCenteredText("Quarkus Grumpy Cat", 20);

	ctx.font = "40px Arial";
	ctx.shadowBlur = 10;
	ctx.shadowColor = "red";
	ctx.fillStyle = "white";

	titleScreenDrawn += 1;
	if (titleScreenDrawn > 8) {
		currentSelectedMenueEntryColor = currentSelectedMenueEntryColor === "#1259A5" ? "white" : "#1259A5";
		titleScreenDrawn = 0;
	}

	for(let i = 0; i < menueEntries.length; i++ ) {
		if( titleScreenSelectedEntry === i ) {
			ctx.fillStyle = currentSelectedMenueEntryColor;
		}
		else {
			ctx.fillStyle = "white";
		}
		let x = drawCenteredText(menueEntries[i].title, y);
		y+=100;
	}

	ctx.restore();

	ctx.drawImage(catLeftStatue, 12, canvas.height - 280, 160, 250);
	ctx.drawImage(catRightStatue, canvas.width - 172, canvas.height - 280, 160, 250);
	if( spacePressed ) {
		spacePressed = false;
		gameOver = false;
		onTitleScreen = false;
		currentLevel = 0;
		ctx.clearRect(0, 0, canvas.width, canvas.height);

		menueEntries[titleScreenSelectedEntry].action();
	}
}

function showHighscores() {
	console.log("Showing highscores");
}


async function loadStoredGame() {
	let res = await fetch("/game");
	const games = await res.json();
	let movements = [];
	for( let i = 0; i < games.length; i++ ) {
		console.log("trying to use game to replay " + games[i].name);
		res = await fetch("/movement/" + games[i].id + "/" + games[i].player.id);
		movements = await res.json();

		if (movements.length < 200) {
			console.log("  cant use this game");
		}
		else {
			serverGame = games[i];
			break;
		}
	}
	return movements;
}

function playLastRun() {
	console.log("playing last run");

	loadStoredGame().then(function(movements) {
		serverMovements = movements;
		console.log("  Loaded " + movements.length + " movements from server");
		serverMovementIndex = 0;
		lastServerMovement = null;
		automatedPlayMode = true;
		loadAndInitializeLevel(serverGame.level);
	})
}

function drawLevelWon() {
	ctx.clearRect(0, 0, canvas.width, canvas.height);
	ctx.drawImage(levelWonDog, (canvas.width - levelWonDog.width) / 2, (canvas.height - levelWonDog.height) / 2);

	ctx.font = "22px Arial";
	ctx.textAlign = "left";
	ctx.textBaseline = "top";
	ctx.fillStyle = "white";

	drawCenteredText("Press <space> to play next level", MAZE_HEIGHT);

	if (spacePressed) {
		ctx.clearRect(0, 0, canvas.width, canvas.height);
		spacePressed = false;
		gameOver = false;

		currentLevel++;
		if( currentLevel < numLevels ) {
			initLevel();
		}
		else {
			console.log("All levels played!");
			currentLevel = 0;
			initLevel();
		}
	}
}

function drawGameOver() {
	score = 0;
	maxScore = 0;
	ctx.clearRect(0, 0, canvas.width, canvas.height);

	ctx.drawImage(gameOverDog, (canvas.width - gameOverDog.width) / 2, (canvas.height - gameOverDog.height) / 2);
	ctx.drawImage(gameOverImg, (canvas.width - 620) / 2, 10, 620, 400);

	ctx.font = "22px Arial";
	ctx.textAlign = "left";
	ctx.textBaseline = "top";
	ctx.fillStyle = "white";

	drawCenteredText("Press <space> to start again", MAZE_HEIGHT + 8);

	if (spacePressed) {
		spacePressed = false;
		gameOver = false;
		onTitleScreen = true;
		ctx.clearRect(0, 0, canvas.width, canvas.height);
		currentLevel = 0;
		//initLevel();
	}
}

// draws the currently loaded map
function updateMap() {
	let time = new Date().getMilliseconds();
	ctx.clearRect(0, 0, canvas.width, canvas.height);
	renderer.draw(ctx);	
	let elapsed = new Date().getMilliseconds() - time;
	//console.log("time to draw: " + elapsed);
}

function drawStatus() {
	ctx.clearRect(0, MAZE_HEIGHT, MAZE_WIDTH, 32);
	ctx.save();
	ctx.font = "20px Arial";
	ctx.textAlign = "left";
	ctx.textBaseline = "top";
	ctx.fillStyle = "white";
	ctx.shadowBlur = 15;
	ctx.shadowColor = "blue";
	ctx.fillText("SCORE: " + score + " of " + maxScore , 10, MAZE_HEIGHT + 8);
	ctx.fillText("LEVEL: " + (currentLevel + 1) + " of " + numLevels, 300, MAZE_HEIGHT + 8);
	ctx.fillText("BOMBS: " + bombsThrown + " of " + numBombs, 600, MAZE_HEIGHT + 8);

	ctx.font = "32px Arial";
	ctx.shadowColor = "black";		
	if( automatedPlayMode ) {		
		drawCenteredText("Replay of: " + serverGame.name, 4);
	}
	else {
		drawCenteredText("Player: " + serverGame.name, 4);
	}
	ctx.restore();
}

function updatePlayer() {
	let oldX = renderer.player.x,
		oldY = renderer.player.y;

	const action = {
		playerId: serverGame.player.id,
		gameId: serverGame.id,
		dx: 0,
		dy: 0,
		x: 0,
		y: 0,
		bombPlaced: false,
		gutterThrown: false,
		gameOver: false,
		gameWon: false,
		score: score,
		time: Date.now()
	};

	if( !dropStonePressed ) {
		if (upPressed) {
			renderer.player.y -= 1;
			action.dy = -1;
			if( renderer.player.y < 0) {
				renderer.player.y = 0;
				action.dy = 0;
			}
		}

		if (downPressed) {
			renderer.player.y += 1;
			action.dy = +1;
			if (renderer.player.y > renderer.mapHeight) {
				renderer.player.y = renderer.mapHeight;
				action.dy = 0;
			}
		}

		if (leftPressed) {
			renderer.player.x -= 1;
			action.dx = -1;
			if (renderer.player.x <= 0) {
				renderer.player.x = 0;
				action.dx = 0;
			}
		}

		if (rightPressed) {
			renderer.player.x += 1;
			action.dx = +1;
			if (renderer.player.x >= renderer.mapWidth) {
				renderer.player.x = renderer.mapWidth;
				action.dx = 0;
			}
		}

		// get tile and check if it's walkable
		if( !renderer.isWalkable(renderer.player.x, renderer.player.y) ){
			// wall
			renderer.player.x = oldX;
			renderer.player.y = oldY;
			action.dx = 0;
			action.dy = 0;
		}

		action.x = renderer.player.x;
		action.y = renderer.player.y;
		camera.centerAround(renderer.player.x, renderer.player.y);
	

		let bonus = renderer.checkForBonus(renderer.player.x, renderer.player.y);
		if (bonus != 0) {
			score += 10;
			if( bonus == BONUS_BOMB ) {
				numBombs += 5;
			}
			
			if( score >= maxScore ) {
				levelWon = true;
				action.gameWon = true;
			}
			action.score = score;
		}

		// check to see if player wants to place a bomb
		if( spacePressed ) {
			if( bombsThrown < numBombs ) {
				renderer.placeBomb(
					new PlacedBomb(
						renderer.player.x, 
						renderer.player.y,
						bombTiles,
						camera
					)
				);
				bombsThrown++;
				action.bombPlaced = true;
			}
		}
	}
	else {
		let dirX = 0, dirY = 0;
		if( leftPressed ) dirX =-1;
		if( rightPressed) dirX =+1;
		if( upPressed)	  dirY =-1;
		if( downPressed)  dirY =+1;
		if( dirX != 0 || dirY != 0 ) {
			renderer.placeBarrier(renderer.player.x + dirX, renderer.player.y + dirY);
			action.gutterThrown = true;
			action.dx = dirX;
			action.dy = dirY;
			action.x = renderer.player.x;
			action.y = renderer.player.y;
		}
	}

	// check to see if ANY cat reached mouse
	for( let e = 0; e < enemies.length; e++) {
		if (renderer.player.x == enemies[e].catX && renderer.player.y == enemies[e].catY) {
			gameOver = true;
			action.gameOver = true;
			break;
		}
	}

	// only update server if anything has changed!
	if( action.dx != 0 || action.dy != 0 || action.gutterThrown || action.bombPlaced || action.gameOver || action.gameWon) {
		updateGameServer(action);
	}
}

async function updateGameServer(action) {
	let resp = await fetch("/movement", {			
		method: 'POST',
		headers: {
			'Content-type': 'application/json;charset=utf-8'
		},
		body: JSON.stringify(action)
	});

	if( !resp.ok) console.log("  could not update player action on server!");
}

// calculate the next step, the cat does
function updateEnemy() {
	for( let e = 0; e < enemies.length; e++ ) {
		let enemy = enemies[e];
		enemy.calculateNextMove(renderer);
	}
}<|MERGE_RESOLUTION|>--- conflicted
+++ resolved
@@ -88,14 +88,8 @@
 	event.preventDefault();
 	let evt = event.changedTouches[0];
 	console.log(event.changedTouches.length);
-<<<<<<< HEAD
-	pointerStart.x = evt.pageX ;
-	pointerStart.y = evt.pageY ;
-
-=======
 	pointerStart.x = Math.round(evt.clientX - canvas.offsetLeft);
 	pointerStart.y = Math.round(evt.clientY - canvas.offsetTop);
->>>>>>> ed71c13d
 	pointerStart.identifier = evt.identifier;
 	console.log("Touch start " + evt.identifier + " (" + pointerStart.x + "/" + pointerStart.y + ")");
 	displayTouched = true;
@@ -109,24 +103,6 @@
 function handleTouchMove(event) {
 	event.preventDefault();
 	let evt = event.changedTouches[0];
-<<<<<<< HEAD
-	if( evt.pageX < pointerStart.x ) {
-		leftPressed = true;
-		rightPressed = false;
-	}
-	if( evt.pageX > pointerStart.x ) {
-		rightPressed = true;
-		leftPressed = false;
-	}
-
-	if (evt.pageY < pointerStart.y) {
-		upPressed = true;
-		downPressed = false;
-	}
-	if (evt.pageY > pointerStart.y) {
-		downPressed = true;
-		upPressed = false;
-=======
 	let dx = Math.round(pointerStart.x - (evt.clientX - canvas.offsetLeft));
 	let dy = Math.round(pointerStart.y - (evt.clientY - canvas.offsetTop));
 
@@ -140,7 +116,6 @@
 		else if( dx < 0 ) {
 			rightPressed = true;			
 		}
->>>>>>> ed71c13d
 	}
 
 	if( Math.abs(dy) > 10) {
