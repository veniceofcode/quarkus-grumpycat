--- conflicted
+++ resolved
@@ -8,17 +8,10 @@
 images:
 - name: quay.io/wpernath/grumpycat-melonjs:latest
   newName: quay.io/wpernath/grumpycat-melonjs
-<<<<<<< HEAD
-  newTag: v0.6.2
-- name: quay.io/wpernath/quarkus-grumpycat:latest
-  newName: quay.io/wpernath/quarkus-grumpycat
-  newTag: v0.6.2
-=======
   newTag: v0.6.3
 - name: quay.io/wpernath/quarkus-grumpycat:latest
   newName: quay.io/wpernath/quarkus-grumpycat
   newTag: v0.6.3
->>>>>>> e8807c42
 
 # generate a configmap 
 configMapGenerator:
