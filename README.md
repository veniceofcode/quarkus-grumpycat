# Quarkus GrumpyCat
![Quarkus GrumpyCat](./melonjs-client/src/main/client/data/img/GrumpyCat-Title.png)

This Game uses Quarkus, the Supersonic Subatomic Java Framework and HTML 5 / JavaScript.

If you want to learn more about Quarkus, please visit its website: https://quarkus.io/ .

All client game logic is currently coded with JavaScript and [MelonJS](https://github.com/melonjs/melonjs).

<<<<<<< HEAD
If you want to learn how to setup and develop this game, please have a look at the following blog entries:

- [Chapter #1 - Initial Setup](https://www.opensourcerers.org/2022/10/24/using-quarkus-to-develop-a-multiplayer-game-chapter-1-initial-setup/)
- 
=======
There is a demo of this game running [here](http://cat-client-grumpycat.apps.ruby.rhepds.com). 


## Technical Blog entries
I am currently blogging about the creation of this game as it's still meant to be educational.

Here are the current articles:

- Initial setup: Using quarkus 
https://www.opensourcerers.org/2022/10/24/using-quarkus-to-develop-a-multiplayer-game-chapter-1-initial-setup/

- The server feeds the client
(To be released end of Nov 2022)

>>>>>>> 8321cf34

## The Game

This game was inspired by the old Fat-Cat game and by PacMan. You're controlling a dog in a maze which needs to eat all food without being caught by a grumpy cat or other enemies. 

It also supports multi player gaming. A host can invite up to 3 other players who can join a multi player session. The winner of such a session is "last dog standing" or the player who has collected most points.

### How to play (single player)
Right now you can control the dog with arrow keys UP, DOWN, LEFT & RIGHT and with W, A, S, D. More keys are:

- *P* PAUSE
- *SPACE* place bomb
- *Shift* + UP/DOWN/LEFT/RIGHT: place barrier in the direction
- *ALT | option* + UP/DOWN/LEFT/RIGHT: throw a magic bolt into the direction, killing spiders or stunning other enemies (cats, golems).
- *Q* start a magic firespin around your player. Any other player / enemy coming too close to you will be stunned / killed (depending on the enemy). Spell is up for 15sec
- *E* start a magic protection circle around your player. No other players / enemies could harm you for 15sec.
- *R* place a magic nebula at the place you are right now. Path finding enemies (cats, spiders) will walk to this place and get damaged / stunned. Spell is up for 15sec.

If the cat gets into an exploding bomb, it stops for 3sec. A bomb can destroy barriers. The level ends if you got all food or if you don't have any energy left.

In order to use those weapons, you have to collect them in form of a magic potion or in form of a bomb first. 
  
### How to play (multi player)
You can start the game in multi player modus. Up to 4 players are able to play against each other. 
You can place bombs, throw magic bolts and cast the magic firespin to harm other players. If you're hurting others, you also get points.

In multi player mode a level ends if either all bonus is collected or if you are the last player standing. The winner is that player with the highest score. 


### Bonus tiles
There are different bonus tiles to be collected. 
- Pill (looks like a cactus): 10 Pts
- Bomb: 50 Pts, add 5 bombs to your inventory
- Meat: 25 Pts, add 25 points more energy
- Cheese: 15 Pts, add 20 points more energy
- Chest: 250 Pts, add a random weapon to your inventory (does NOT count for level end!)
- Potion: 50 Pts
  - Small red: maxEnergy + 25
  - Big red: maxEnergy + 50
  - Blue: +3 magic bolts 
  - brown: +3 magic firespins
  - green: +3 magic protection circles
  - violet: +3 magic nebula

![Bonus Tiles](./docs/37E7903F-54F1-40A4-8E73-9DB6198D4BD2.jpeg)

### Life demo
There is a demo of this game running [here](http://cat-client-grumpycat.apps.ruby.rhepds.com). 
Please note, that I am using this server also for workshops etc. So the system might not be as stable as expected. But you can give it a try.

If you have any suggestestions or want to contribute, please open an [issue here](https://github.com/wpernath/quarkus-grumpycat/issues). Thank you!


### Game Graphics

![the game](docs/game-title.png)
![cats](docs/the-game1.png)
![spiders](docs/the-game2.png)
![game over](docs/game-over.png)


## What's NEW?
Starting with v0.6.0, there is a multi player mode where up to 4 players can play against each other via network on specialized multi player maps (right now just 2 of them). 

The game is over if:
- All bonus items have been collected
- All other players left the game (intentionally or unintentionally)

The winner of the match is the player who has a higher score than all others or who has survived all others. 

- Players can drop bombs to other players to hit them (-50 Energy, plus 100 score). 
- Players can lock other players by throwing a barrier into the way (those can be destroyed with a bomb)

And do not forget: There are still other enemies who can hit you!


## Running the applications in dev mode
Please have a look at the [contributors guide](./CONTRIBUTING.md).

## Running on Docker / Podman
There are container images ready to be used on [Quay.io](https://quay.io/wpernath/quarkus-grumpycat). Use this command to pull the images to your local repository:

```shell
docker pull quay.io/wpernath/quarkus-grumpycat
docker pull quay.io/wpernath/grumpycat-melonjs
```

To run the server, the required database and the client, you need to have Docker / Podman configured and running. You can use the `docker-compose.yaml` to start the latest version of the game:

```shell
docker-compose [--detach|-d] up
```

The app is then available under `http://localhost:8085` in your browser.


## Running on Kubernetes / OpenShift

### OpenShift / Kubernetes image deployment in a GitOps way
Please have a look [here](./kubernetes-config/README.md)

### Using full featured GitOps
To make use of all GitOps features, have a look at the documentation inside the [gitops](./gitops/README.md) folder of this project. 



## Roadmap

- Refactoring of the JavaScript stuff. I mainly have used this project to learn some JavaScript. Now it's time to refactor everything and to use some more fancy methods to do the same.


## About the graphics
The map graphics are coming from [LPC Terrain](https://opengameart.org/content/tiled-terrains) and all its authors. Special thanks to all of them!
                    <|MERGE_RESOLUTION|>--- conflicted
+++ resolved
@@ -7,12 +7,6 @@
 
 All client game logic is currently coded with JavaScript and [MelonJS](https://github.com/melonjs/melonjs).
 
-<<<<<<< HEAD
-If you want to learn how to setup and develop this game, please have a look at the following blog entries:
-
-- [Chapter #1 - Initial Setup](https://www.opensourcerers.org/2022/10/24/using-quarkus-to-develop-a-multiplayer-game-chapter-1-initial-setup/)
-- 
-=======
 There is a demo of this game running [here](http://cat-client-grumpycat.apps.ruby.rhepds.com). 
 
 
@@ -21,13 +15,10 @@
 
 Here are the current articles:
 
-- Initial setup: Using quarkus 
-https://www.opensourcerers.org/2022/10/24/using-quarkus-to-develop-a-multiplayer-game-chapter-1-initial-setup/
-
+- [Chapter #1 - Initial Setup](https://www.opensourcerers.org/2022/10/24/using-quarkus-to-develop-a-multiplayer-game-chapter-1-initial-setup/)
 - The server feeds the client
 (To be released end of Nov 2022)
 
->>>>>>> 8321cf34
 
 ## The Game
 
