--- conflicted
+++ resolved
@@ -142,35 +142,20 @@
     "map.lastUsedFormat": "tmx",
     "map.width": 32,
     "openFiles": [
-<<<<<<< HEAD
-        "Level1.tmx",
-        "Level2.tmx",
-        "Level3.tmx",
-        "Level4.tmx",
-        "Level5.tmx"
-=======
         "Level3.tmx",
         "Level4.tmx",
         "Level2.tmx",
         "Level5.tmx",
         "Level1.tmx"
->>>>>>> 0ef92793
     ],
     "project": "grumpycat.tiled-project",
     "property.type": "string",
     "recentFiles": [
         "Level1.tmx",
-<<<<<<< HEAD
-        "Level2.tmx",
-        "Level3.tmx",
-        "Level4.tmx",
-        "Level5.tmx",
-=======
         "Level5.tmx",
         "Level2.tmx",
         "Level4.tmx",
         "Level3.tmx",
->>>>>>> 0ef92793
         "Terrain.tsx",
         "Level-Template.tmx",
         "spiders.tsx",
