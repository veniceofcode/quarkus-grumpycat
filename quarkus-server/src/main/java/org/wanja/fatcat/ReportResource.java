package org.wanja.fatcat;

import javax.inject.Inject;
import javax.ws.rs.GET;
import javax.ws.rs.Path;
import javax.ws.rs.Produces;
import javax.ws.rs.core.MediaType;

import io.quarkus.qute.Template;
import io.quarkus.qute.TemplateInstance;
import io.quarkus.security.identity.SecurityIdentity;
import io.smallrye.common.annotation.Blocking;

@Path("/reports")
public class ReportResource {
    
    @Inject
    Template openGames;

<<<<<<< HEAD
    /*
    @Inject
    SecurityIdentity identity;
    */
    
=======
    //@Inject
    //SecurityIdentity identity;

>>>>>>> d351e1a8
    @Inject
    MultiPlayerResource multiPlayerResource;

    @Path("/open-games")
    @GET
    @Produces(MediaType.TEXT_PLAIN)
    @Blocking
    //@RolesAllowed("user")
    public TemplateInstance listOpenGames() {
        return openGames.data(
            "games", 
            multiPlayerResource.listOpenGames()
        );
    }

    @Inject
    Template finishedGames;


    @Path("/finished-games")
    @GET
    @Produces(MediaType.TEXT_PLAIN)
    @Blocking
    //@RolesAllowed("user")
    public TemplateInstance listFinishedGames() {
        return finishedGames.data("games", multiPlayerResource.listFinishedGames());
    }


    @Inject
    Template runningGames;

    @Path("/running-games")
    @GET
    @Produces(MediaType.TEXT_PLAIN)
    @Blocking
    //@RolesAllowed("user")
    public TemplateInstance listRunningGames() {
        return runningGames.data("games", multiPlayerResource.listRunningGames());
    }

}<|MERGE_RESOLUTION|>--- conflicted
+++ resolved
@@ -17,17 +17,9 @@
     @Inject
     Template openGames;
 
-<<<<<<< HEAD
-    /*
-    @Inject
-    SecurityIdentity identity;
-    */
-    
-=======
     //@Inject
     //SecurityIdentity identity;
 
->>>>>>> d351e1a8
     @Inject
     MultiPlayerResource multiPlayerResource;
 
