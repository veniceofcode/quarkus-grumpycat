--- conflicted
+++ resolved
@@ -63,11 +63,7 @@
             </goals>
             <configuration>
               <!-- See https://nodejs.org/en/download/ for latest node and npm (lts) versions -->
-<<<<<<< HEAD
-              <nodeVersion>v16.18.0</nodeVersion>
-=======
               <nodeVersion>v16.18.0</nodeVersion>              
->>>>>>> 06fe2457
             </configuration>
           </execution>
 
@@ -78,7 +74,7 @@
             </goals>
             <phase>generate-resources</phase>
             <configuration>
-              <arguments>install --unsafe-perm</arguments>
+              <arguments>install --unsafe-perm --unsafe-perm</arguments>
             </configuration>
           </execution>
 
